import os
from time import time

import numpy as np
import pandas as pd
import torch
from tqdm import tqdm

# from apex import amp


class Trainer:
    def __init__(
        self,
        model,
        optimizer,
        loss,
        metrics,
        device,
        logger,
        amp,
        tokenizer,
        interval=100,
    ):

        self.model = model
        self.optimizer = optimizer
        self.loss = loss
        self.metrics = metrics
        self.device = device
        self.logger = logger
        self.amp = amp
        self.interval = interval
        self.tokenizer = tokenizer

        # History
        self.loss_sum = 0  # Epoch loss sum
        self.loss_mean = 0  # Epoch loss mean
        self.y = list()
        self.y_preds = list()
        self.score_dict = dict()  # metric score
        self.elapsed_time = 0

<<<<<<< HEAD
    def train(self, mode, dataloader, tokenizer, epoch_index=0):
        with torch.set_grad_enabled(mode == 'train'):
            start_timestamp = time()
            self.model.train() if mode == 'train' else self.model.eval()
    
            for batch_index, batch in enumerate(tqdm(dataloader, leave=True)):
                
                # initialize calculated gradients (from prev step)
                self.optimizer.zero_grad()
                # pull all the tensor batches required for training
                input_ids = batch['input_ids'].to(self.device)
                attention_mask = batch['attention_mask'].to(self.device)
                start_positions = batch['start_positions'].to(self.device)
                end_positions = batch['end_positions'].to(self.device)
                
                # train model on batch and return outputs (incl. loss)
                # Inference
                outputs = self.model(input_ids, attention_mask=attention_mask,
                                start_positions=start_positions,
                                end_positions=end_positions)
                
                loss = outputs.loss
                start_score = outputs.start_logits
                end_score = outputs.end_logits
                
                
                start_idx = torch.argmax(start_score, dim=1).cpu().tolist()
                end_idx = torch.argmax(end_score, dim=1).cpu().tolist()
                
                # Update
                if mode == 'train':
                    
                    if self.amp is None:
                        loss.backward()

                    else:
                        with self.amp.scale_loss(loss, self.optimizer) as scaled_loss:
                            scaled_loss.backward()
                    
                    self.optimizer.step()
                    
                    # self.optimizer.zero_grad()
                    
                elif mode in ['val', 'test']:
                    pass
                
                # History
                # self.filenames += filename
                self.loss_sum += loss.item()
                
                # create answer; list of strings
                for i in range(len(input_ids)):
                    if start_idx[i] > end_idx[i]:
                        output = ''
                    
                    self.y_preds.append(self.tokenizer.decode(input_ids[i][start_idx[i]:end_idx[i]]))
                    self.y.append(self.tokenizer.decode(input_ids[i][start_positions[i]:end_positions[i]]))


                # Logging
                if batch_index % self.interval == 0:
                    msg = f"batch: {batch_index}/{len(dataloader)} loss: {loss.item()}"
                    self.logger.info(msg)
                    
            # Epoch history
            self.loss_mean = self.loss_sum / len(dataloader)  # Epoch loss mean

            # Metric
            
            for metric_name, metric_func in self.metrics.items():
                score = metric_func(self.y, self.y_preds)
                self.score_dict[metric_name] = score

            # Elapsed time
            end_timestamp = time()
            self.elapsed_time = end_timestamp - start_timestamp
=======
    def train(self, dataloader, epoch_index=0):

        start_timestamp = time()
        self.model.train()

        for batch_index, batch in enumerate(tqdm(dataloader, leave=True)):

            # initialize calculated gradients (from prev step)
            self.optimizer.zero_grad()
            # pull all the tensor batches required for training
            input_ids = batch["input_ids"].to(self.device)
            attention_mask = batch["attention_mask"].to(self.device)
            start_positions = batch["start_positions"].to(self.device)
            end_positions = batch["end_positions"].to(self.device)

            # train model on batch and return outputs (incl. loss)
            # Inference
            outputs = self.model(
                input_ids,
                attention_mask=attention_mask,
                start_positions=start_positions,
                end_positions=end_positions,
            )

            loss = outputs.loss
            start_score = outputs.start_logits
            end_score = outputs.end_logits

            start_idx = torch.argmax(start_score, dim=1).cpu().tolist()
            end_idx = torch.argmax(end_score, dim=1).cpu().tolist()

            # Update
            if self.amp is None:
                loss.backward()

            else:
                with self.amp.scale_loss(loss, self.optimizer) as scaled_loss:
                    scaled_loss.backward()

                self.optimizer.step()

            # History
            self.loss_sum += loss.item()

            # create answer; list of strings
            for i in range(len(input_ids)):
                if start_idx[i] > end_idx[i]:
                    output = ""

                self.y_preds.append(
                    self.tokenizer.decode(input_ids[i][start_idx[i] : end_idx[i]])
                )
                self.y.append(
                    self.tokenizer.decode(
                        input_ids[i][start_positions[i] : end_positions[i]]
                    )
                )

            # Logging
            if batch_index % self.interval == 0:
                msg = f"batch: {batch_index}/{len(dataloader)} loss: {loss.item()}"
                self.logger.info(msg)

        # Epoch history
        self.loss_mean = self.loss_sum / len(dataloader)  # Epoch loss mean

        # Metric
        for metric_name, metric_func in self.metrics.items():
            score = metric_func(self.y, self.y_preds)
            self.score_dict[metric_name] = score

        # Elapsed time
        end_timestamp = time()
        self.elapsed_time = end_timestamp - start_timestamp

    @torch.no_grad()
    def validate(self, dataloader, epoch_index=0):

        start_timestamp = time()
        self.model.eval()

        for batch_index, batch in enumerate(tqdm(dataloader, leave=True)):
            # pull all the tensor batches required for training
            input_ids = batch["input_ids"].to(self.device)
            attention_mask = batch["attention_mask"].to(self.device)
            start_positions = batch["start_positions"].to(self.device)
            end_positions = batch["end_positions"].to(self.device)

            # Inference
            outputs = self.model(
                input_ids,
                attention_mask=attention_mask,
                start_positions=start_positions,
                end_positions=end_positions,
            )

            loss = outputs.loss
            start_score = outputs.start_logits
            end_score = outputs.end_logits

            start_idx = torch.argmax(start_score, dim=1).cpu().tolist()
            end_idx = torch.argmax(end_score, dim=1).cpu().tolist()

            # History
            self.loss_sum += loss.item()

            # create answer; list of strings
            for i in range(len(input_ids)):
                self.y_preds.append(
                    self.tokenizer.decode(input_ids[i][start_idx[i] : end_idx[i]])
                )
                self.y.append(
                    self.tokenizer.decode(
                        input_ids[i][start_positions[i] : end_positions[i]]
                    )
                )

            # Logging
            if batch_index % self.interval == 0:
                msg = f"batch: {batch_index}/{len(dataloader)} loss: {loss.item()}"
                self.logger.info(msg)

        # Epoch history
        self.loss_mean = self.loss_sum / len(dataloader)  # Epoch loss mean

        # Metric
        for metric_name, metric_func in self.metrics.items():
            score = metric_func(self.y, self.y_preds)
            self.score_dict[metric_name] = score

        # Elapsed time
        end_timestamp = time()
        self.elapsed_time = end_timestamp - start_timestamp
>>>>>>> 9dee8ab2

    def clear_history(self):
        self.loss_sum = 0
        self.loss_mean = 0
        self.y_preds = list()
        self.y = list()
        self.score_dict = dict()
        self.elapsed_time = 0
<<<<<<< HEAD
        
        
=======
        torch.cuda.empty_cache()
>>>>>>> 9dee8ab2
<|MERGE_RESOLUTION|>--- conflicted
+++ resolved
@@ -41,7 +41,6 @@
         self.score_dict = dict()  # metric score
         self.elapsed_time = 0
 
-<<<<<<< HEAD
     def train(self, mode, dataloader, tokenizer, epoch_index=0):
         with torch.set_grad_enabled(mode == 'train'):
             start_timestamp = time()
@@ -118,141 +117,6 @@
             # Elapsed time
             end_timestamp = time()
             self.elapsed_time = end_timestamp - start_timestamp
-=======
-    def train(self, dataloader, epoch_index=0):
-
-        start_timestamp = time()
-        self.model.train()
-
-        for batch_index, batch in enumerate(tqdm(dataloader, leave=True)):
-
-            # initialize calculated gradients (from prev step)
-            self.optimizer.zero_grad()
-            # pull all the tensor batches required for training
-            input_ids = batch["input_ids"].to(self.device)
-            attention_mask = batch["attention_mask"].to(self.device)
-            start_positions = batch["start_positions"].to(self.device)
-            end_positions = batch["end_positions"].to(self.device)
-
-            # train model on batch and return outputs (incl. loss)
-            # Inference
-            outputs = self.model(
-                input_ids,
-                attention_mask=attention_mask,
-                start_positions=start_positions,
-                end_positions=end_positions,
-            )
-
-            loss = outputs.loss
-            start_score = outputs.start_logits
-            end_score = outputs.end_logits
-
-            start_idx = torch.argmax(start_score, dim=1).cpu().tolist()
-            end_idx = torch.argmax(end_score, dim=1).cpu().tolist()
-
-            # Update
-            if self.amp is None:
-                loss.backward()
-
-            else:
-                with self.amp.scale_loss(loss, self.optimizer) as scaled_loss:
-                    scaled_loss.backward()
-
-                self.optimizer.step()
-
-            # History
-            self.loss_sum += loss.item()
-
-            # create answer; list of strings
-            for i in range(len(input_ids)):
-                if start_idx[i] > end_idx[i]:
-                    output = ""
-
-                self.y_preds.append(
-                    self.tokenizer.decode(input_ids[i][start_idx[i] : end_idx[i]])
-                )
-                self.y.append(
-                    self.tokenizer.decode(
-                        input_ids[i][start_positions[i] : end_positions[i]]
-                    )
-                )
-
-            # Logging
-            if batch_index % self.interval == 0:
-                msg = f"batch: {batch_index}/{len(dataloader)} loss: {loss.item()}"
-                self.logger.info(msg)
-
-        # Epoch history
-        self.loss_mean = self.loss_sum / len(dataloader)  # Epoch loss mean
-
-        # Metric
-        for metric_name, metric_func in self.metrics.items():
-            score = metric_func(self.y, self.y_preds)
-            self.score_dict[metric_name] = score
-
-        # Elapsed time
-        end_timestamp = time()
-        self.elapsed_time = end_timestamp - start_timestamp
-
-    @torch.no_grad()
-    def validate(self, dataloader, epoch_index=0):
-
-        start_timestamp = time()
-        self.model.eval()
-
-        for batch_index, batch in enumerate(tqdm(dataloader, leave=True)):
-            # pull all the tensor batches required for training
-            input_ids = batch["input_ids"].to(self.device)
-            attention_mask = batch["attention_mask"].to(self.device)
-            start_positions = batch["start_positions"].to(self.device)
-            end_positions = batch["end_positions"].to(self.device)
-
-            # Inference
-            outputs = self.model(
-                input_ids,
-                attention_mask=attention_mask,
-                start_positions=start_positions,
-                end_positions=end_positions,
-            )
-
-            loss = outputs.loss
-            start_score = outputs.start_logits
-            end_score = outputs.end_logits
-
-            start_idx = torch.argmax(start_score, dim=1).cpu().tolist()
-            end_idx = torch.argmax(end_score, dim=1).cpu().tolist()
-
-            # History
-            self.loss_sum += loss.item()
-
-            # create answer; list of strings
-            for i in range(len(input_ids)):
-                self.y_preds.append(
-                    self.tokenizer.decode(input_ids[i][start_idx[i] : end_idx[i]])
-                )
-                self.y.append(
-                    self.tokenizer.decode(
-                        input_ids[i][start_positions[i] : end_positions[i]]
-                    )
-                )
-
-            # Logging
-            if batch_index % self.interval == 0:
-                msg = f"batch: {batch_index}/{len(dataloader)} loss: {loss.item()}"
-                self.logger.info(msg)
-
-        # Epoch history
-        self.loss_mean = self.loss_sum / len(dataloader)  # Epoch loss mean
-
-        # Metric
-        for metric_name, metric_func in self.metrics.items():
-            score = metric_func(self.y, self.y_preds)
-            self.score_dict[metric_name] = score
-
-        # Elapsed time
-        end_timestamp = time()
-        self.elapsed_time = end_timestamp - start_timestamp
->>>>>>> 9dee8ab2
 
     def clear_history(self):
         self.loss_sum = 0
@@ -261,9 +125,3 @@
         self.y = list()
         self.score_dict = dict()
         self.elapsed_time = 0
-<<<<<<< HEAD
-        
-        
-=======
-        torch.cuda.empty_cache()
->>>>>>> 9dee8ab2
