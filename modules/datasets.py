--- conflicted
+++ resolved
@@ -158,15 +158,9 @@
     def add_token_positions(self, encodings, answers):
         start_positions = []
         end_positions = []
-<<<<<<< HEAD
         
         sample_mapping = encodings["overflow_to_sample_mapping"]
         offset_mapping = encodings["offset_mapping"]
-=======
-
-        sample_mapping = encodings.pop("overflow_to_sample_mapping")
-        offset_mapping = encodings.pop("offset_mapping")
->>>>>>> 33ef56a3
 
         for i, offsets in enumerate(offset_mapping):
             input_ids = encodings["input_ids"][i]
