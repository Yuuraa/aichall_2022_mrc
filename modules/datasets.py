"""Dataset

modified from : 
https://huggingface.co/transformers/v3.3.1/custom_datasets.html#question-answering-with-squad-2-0
https://towardsdatascience.com/how-to-fine-tune-a-q-a-transformer-86f91ec92997

"""

import os
import random
from copy import deepcopy
from tqdm import tqdm

import numpy as np
import torch
from torch.utils.data import Dataset

from modules.utils import load_json


class QADataset(Dataset):
    def __init__(
        self, data_dir: str, tokenizer, max_seq_len: int, mode="train", debug=False, aug=False,
    ):
        self.mode = mode
        self.data = load_json(data_dir)

        # self.encodings = encodings
        self.tokenizer = tokenizer
        self.max_seq_len = max_seq_len
        self.debug = debug
        self.aug = aug
        if mode == "test":
            self.encodings, self.question_ids, self.contexts = self.preprocess()
        else:
            self.encodings, self.answers, self.contexts = self.preprocess()

    def __len__(self):
        return len(self.encodings.input_ids)

    def __getitem__(self, index: int):
<<<<<<< HEAD
        # return {key: torch.tensor(val[index]) for key, val in self.encodings.items()}
=======
>>>>>>> 99e73b30
        item = {key: torch.tensor(val[index]) for key, val in self.encodings.items()}
        item["context"] = self.contexts[index]
        if self.mode == "test":
            item["question_id"] = self.question_ids[index]
        else:
            item["answer"] = self.answers[index]["text"]
        return item

    def preprocess(self):
        contexts, questions, answers, question_ids = self.read_squad()
        if self.mode == "test":
            encodings = self.tokenizer(
                questions,
                contexts,
                truncation="only_second",
                max_length=self.max_seq_len,
                padding="max_length",
            )
            return encodings, question_ids, contexts
        else:  # train or val
            self.add_end_idx(answers, contexts)
            encodings = self.tokenizer(
                questions,
                contexts,
                truncation="only_second",
                max_length=self.max_seq_len,
                stride=128,
                return_overflowing_tokens=True,
                return_offsets_mapping=True,
                padding="max_length",
            )
            self.add_token_positions(encodings, answers)

            return encodings, answers, contexts
<<<<<<< HEAD

    def question_shuffle_augmentation(self, dataset):
        for group in dataset['data']:
            aug_questions = []
            content_id = group['content_id']
            for passage in group['paragraphs']:
                for qa in passage['qas']:
                    if not qa['is_impossible']:
                        aug_qa = deepcopy(qa)
                        aug_qa['answers'] = []
                        aug_qa['is_impossible'] = True
                        aug_questions.append(aug_qa)
            
            for passage in group['paragraphs']:
                first_qa = passage['qas'][0]
                if not first_qa['is_impossible']:
                    random_aug_qa = random.sample(aug_questions, k=min(2, len(aug_questions)))
                    for aug_qa in random_aug_qa:
                        if aug_qa['question_id'] != first_qa['question_id']:
                            passage['qas'].append(aug_qa)
        return dataset
=======
>>>>>>> 99e73b30

    def read_squad(self):
        contexts = []
        questions = []
        question_ids = []
        answers = []

        # train - val split
        if self.mode == "train":
            if self.aug:
                self.data = self.question_shuffle_augmentation(self.data)
            self.data["data"] = self.data["data"][
                : -1 * int(len(self.data["data"]) * 0.1)
            ]
        elif self.mode == "val":
            self.data["data"] = self.data["data"][
                -1 * int(len(self.data["data"]) * 0.1) :
            ]

        till = 100 if self.debug else len(self.data["data"])

        for group in tqdm(self.data["data"][:till]):
            for passage in group["paragraphs"]:
                context = passage["context"]
                for qa in passage["qas"]:
                    question = qa["question"]
                    if self.mode == "test":
                        contexts.append(context)
                        questions.append(question)
                        question_ids.append(qa["question_id"])
                    else:  # train or val
                        contexts.append(context)
                        questions.append(question)

                        if qa["is_impossible"]:
                            answers.append({"text": "", "answer_start": -1})
                        else:
                            answers.append(qa["answers"][0])

        # return formatted data lists
        return contexts, questions, answers, question_ids

    def add_end_idx(self, answers, contexts):
        for answer, context in zip(answers, contexts):
            gold_text = answer["text"]
            start_idx = answer["answer_start"]
            end_idx = start_idx + len(gold_text)

            # in case the indices are off 1-2 idxs
            if context[start_idx:end_idx] == gold_text:
                answer["answer_end"] = end_idx
            else:
                for n in [1, 2]:
                    if context[start_idx - n : end_idx - n] == gold_text:
                        answer["answer_start"] = start_idx - n
                        answer["answer_end"] = end_idx - n
                    elif context[start_idx + n : end_idx + n] == gold_text:
                        answer["answer_start"] = start_idx + n
                        answer["answer_end"] = end_idx + n

    def add_token_positions(self, encodings, answers):
        start_positions = []
        end_positions = []

        sample_mapping = encodings.pop("overflow_to_sample_mapping")
        offset_mapping = encodings.pop("offset_mapping")

        for i, offsets in enumerate(offset_mapping):
            input_ids = encodings["input_ids"][i]
            sequence_ids = encodings.sequence_ids(i)
            cls_index = input_ids.index(self.tokenizer.cls_token_id)

            sample_index = sample_mapping[i]
            sample_answer = answers[i]

            if sample_answer["answer_start"] == -1:
                start_positions.append(cls_index)
                end_positions.append(cls_index)
            else:
                start_char = sample_answer["answer_start"]
                end_char = sample_answer["answer_end"]

                token_start_index = 0
                while sequence_ids[token_start_index] != (1):
                    token_start_index += 1

                token_end_index = len(input_ids) - 1
                while sequence_ids[token_end_index] != (1):
                    token_end_index -= 1

                while (
                    token_start_index < len(offsets)
                    and offsets[token_start_index][0] <= start_char
                ):
                    token_start_index += 1
                start_positions.append(token_start_index - 1)

                while offsets[token_end_index][1] >= end_char:
                    token_end_index -= 1
                while offsets[token_end_index][0] < end_char:
                    token_end_index += 1
                end_positions.append(token_end_index)

        encodings.update(
            {"start_positions": start_positions, "end_positions": end_positions}
        )


if __name__ == "__main__":
    pass<|MERGE_RESOLUTION|>--- conflicted
+++ resolved
@@ -39,10 +39,6 @@
         return len(self.encodings.input_ids)
 
     def __getitem__(self, index: int):
-<<<<<<< HEAD
-        # return {key: torch.tensor(val[index]) for key, val in self.encodings.items()}
-=======
->>>>>>> 99e73b30
         item = {key: torch.tensor(val[index]) for key, val in self.encodings.items()}
         item["context"] = self.contexts[index]
         if self.mode == "test":
@@ -77,8 +73,7 @@
             self.add_token_positions(encodings, answers)
 
             return encodings, answers, contexts
-<<<<<<< HEAD
-
+          
     def question_shuffle_augmentation(self, dataset):
         for group in dataset['data']:
             aug_questions = []
@@ -99,8 +94,6 @@
                         if aug_qa['question_id'] != first_qa['question_id']:
                             passage['qas'].append(aug_qa)
         return dataset
-=======
->>>>>>> 99e73b30
 
     def read_squad(self):
         contexts = []
